--- conflicted
+++ resolved
@@ -164,16 +164,7 @@
             else:
                 all_data = all_data.join(df, how='outer')
 
-<<<<<<< HEAD
-        self.data = all_data
-
-
-        if len(warnings) > 0:
-            raise MAVISpMultipleError(warning=warnings,
-                                      critical=[])
-=======
         return all_data, warnings
->>>>>>> 029d5271
 
 class MutateXDNABinding(Method):
 
@@ -233,21 +224,7 @@
         if len(rosetta_files) == 1 and os.path.isfile(os.path.join(dir_path, rosetta_files[0])):
             rosetta_file = rosetta_files[0]
 
-<<<<<<< HEAD
             mutation_data = self._parse_aggregate_csv(os.path.join(dir_path, rosetta_file), warnings)
-=======
-            try:
-                mutation_data = pd.read_csv(os.path.join(dir_path, rosetta_file))
-            except Exception as e:
-                this_error = f"Exception {type(e).__name__} occurred when parsing the Rosetta csv file. Arguments:{e.args}"
-                raise MAVISpMultipleError(warning=warnings,
-                                        critical=[MAVISpCriticalError(this_error)])
-
-            mutation_data = mutation_data[mutation_data['state'] == 'ddg']
-            mutation_data = mutation_data.set_index('mutation_label')
-            mutation_data = mutation_data[['total_score']]
-            mutation_data = mutation_data.rename(columns={'total_score':f'{self.type} ({self.version}, {self.unit})'})
->>>>>>> 029d5271
 
         else:
             csv_files = []
@@ -295,19 +272,6 @@
 
             # merge the data from the different cl folders
             mutation_data = mutation_data.groupby(["mutation_label"])[mutation_data.columns[1:]].agg('mean')
-<<<<<<< HEAD
-
-        # Sort the data by mutation_label and state, and calculate the mean of the different ddg values
-        mutation_data = mutation_data.sort_values(by=['mutation_label'])
-        mutation_data = mutation_data.reset_index()
-        mutation_data = mutation_data.rename(columns={'total_score':f'{self.type} ({self.version}, {self.unit})'})
-
-        self.data = mutation_data.set_index('mutation_label')
-
-        if len(warnings) > 0:
-            raise MAVISpMultipleError(warning=warnings,
-                                      critical=[])
-=======
             # Sort the data by mutation_label and state, and calculate the mean of the different ddg values
             mutation_data.sort_values(by=['mutation_label'], inplace=True)
             mutation_data = mutation_data.reset_index()
@@ -316,10 +280,6 @@
             mutation_data = mutation_data.set_index('mutation_label')
 
         return mutation_data, warnings
-
-
-
->>>>>>> 029d5271
 
 class RosettaDDGPredictionBinding(Method):
 
