# MAVISp - classes for handling different MAVISp modules
# Copyright (C) 2022 Matteo Tiberti, Danish Cancer Society
#           (C) 2023 Jérémy Vinhas, Danish Cancer Society
#           (C) 2024 Pablo Sánchez-Izquierdo, Danish Cancer Society
#           (C) 2024 Eleni Kiahaki, Danish Cancer Society
# This program is free software: you can redistribute it and/or modify
# it under the terms of the GNU General Public License as published by
# the Free Software Foundation, either version 3 of the License, or
# (at your option) any later version.
#
# This program is distributed in the hope that it will be useful,
# but WITHOUT ANY WARRANTY; without even the implied warranty of
# MERCHANTABILITY or FITNESS FOR A PARTICULAR PURPOSE.  See the
# GNU General Public License for more details.
#
# You should have received a copy of the GNU General Public License
# along with this program.  If not, see <http://www.gnu.org/licenses/>.

from mavisp.modules import *
import yaml

class MAVISpMode:

    name = None
    supported_modules = None
    supported_metadata = None

    def _parse_metadata_file(self, data_dir, system, mode):
        log.info("parsing metadata file")

        metadata_path = os.path.join(data_dir, system, self.name, 'metadata.yaml')

        with open(metadata_path) as fh:
            return yaml.safe_load(fh)


class MAVISpSimpleMode(MAVISpMode):

    name = 'simple_mode'
    supported_modules = [ CancermutsTable,
                          PTMs,
                          DenovoPhospho,
                          LongRange,
                          SimpleStability,
                          LocalInteractions,
                          SAS,
                          LocalInteractionsDNA,
                          LocalInteractionsHomodimer,
                          FunctionalSites,
                          ClinVar,
                          AlphaFoldMetadata,
                          DeMaSk,
                          GEMME,
                          EVE,
<<<<<<< HEAD
                          AlphaMissense,
                          EFoldMine ]
    module_order = ['stability', 'local_interactions', 'local_interactions_DNA', 'local_interactions_homodimers', 'sas', 'efoldmine', 'cancermuts', 'ptms', 'denovo_phospho', 'long_range', 'functional_sites', 'clinvar', 'alphafold', 'demask', 'gemme', 'eve', 'alphamissense']
=======
                          AlphaMissense ]
    module_order = ['cancermuts', 'stability', 'local_interactions', 'local_interactions_DNA', 'local_interactions_homodimers', 'sas', 'ptms', 'denovo_phospho', 'long_range', 'functional_sites', 'clinvar', 'alphafold', 'demask', 'gemme', 'eve', 'alphamissense']
>>>>>>> 19781194
    supported_metadata = ['uniprot_ac', 'refseq_id', 'review_status', 'curators']
    index_cols = ['system', 'uniprot_ac', 'refseq_id', 'review_status', 'curators']
    index_col_labels = {'system' : "Protein",
                        'uniprot_ac' : 'Uniprot AC',
                        'refseq_id' : "RefSeq ID",
                        'review_status' : 'Review status',
                        'curators' : 'Curators',
                        }

    def parse_metadata(self, data_dir, system):

        out_metadata = {k : None for k in self.supported_metadata}
        mavisp_criticals = []

        metadata = self._parse_metadata_file(data_dir, system, self.name)

        try:
            curators= ', '.join(
                [ f"{curator} ({', '.join(metadata['curators'][curator]['affiliation'])})" for curator in metadata['curators'].keys() ]
            )
        except KeyError:
            log.debug("There is no curators field in metadata file")
            curators = None
            mavisp_criticals.append(MAVISpCriticalError("curators field not found in metadata file"))
        out_metadata['curators'] = curators

        for k in ['uniprot_ac', 'refseq_id', 'review_status']:
            try:
                out_metadata[k] = str(metadata[k])
            except KeyError:
                log.debug(f"There is no {k} field in metadata file")
                out_metadata[k] = None
                mavisp_criticals.append(MAVISpCriticalError(f"{k} was not found in the metadata file"))

        return out_metadata, mavisp_criticals

class MAVISpEnsembleMode(MAVISpMode):

    supported_modules = [ CancermutsTable,
                          EnsemblePTMs,
                          LongRange,
                          EnsembleStability,
                          EnsembleLocalInteractions,
                          EnsembleSAS,
                          EnsembleDenovoPhospho,
                          EnsembleLocalInteractionsDNA,
                          EnsembleLocalInteractionsHomodimer,
                          EnsembleFunctionalDynamics,
                          FunctionalSites,
                          ClinVar,
                          AlphaFoldMetadata,
                          DeMaSk,
                          GEMME,
                          EVE,
                          AlphaMissense ]
    module_order = ['cancermuts', 'stability', 'local_interactions', 'local_interactions_DNA', 'local_interactions_homodimers', 'sas', 'ptms', 'denovo_phospho', 'long_range', 'functional_dynamics', 'functional_sites', 'clinvar', 'alphafold', 'demask', 'gemme', 'eve', 'alphamissense']
    name = 'ensemble_mode'
    supported_metadata = ['uniprot_ac', 'refseq_id', 'ensemble_sources', 'ensemble_size_foldx',
    'ensemble_size_rosetta', 'sampling_functional_dynamics', 'interfaces_functional_dynamics',
    'review_status', 'curators']
    index_cols = ['system', 'uniprot_ac', 'refseq_id', 'ensemble_sources', 'ensemble_size_foldx',
    'ensemble_size_rosetta',  'sampling_functional_dynamics', 'interfaces_functional_dynamics',
    'review_status', 'curators']
    index_col_labels = {'system' : "Protein",
                        'uniprot_ac' : 'Uniprot AC',
                        'refseq_id' : "RefSeq ID",
                        'ensemble_sources' : "Ensemble sources",
                        'ensemble_size_foldx' : 'Ensemble sizes (FoldX)',
                        'ensemble_size_rosetta' : 'Ensemble sizes (Rosetta)',
                        'sampling_functional_dynamics' : "Sampling methods for functional dynamics",
                        'interfaces_functional_dynamics' : "Regions of interest for functional dynamics",
                        'review_status' : 'Review status',
                        'curators' : 'Curators',
                        }


    def parse_metadata(self, data_dir, system):

        out_metadata = {k : None for k in self.supported_metadata}
        mavisp_criticals = []

        metadata = self._parse_metadata_file(data_dir, system, self.name)

        try:
            curators = ', '.join(
                [ f"{curator} ({', '.join(metadata['curators'][curator]['affiliation'])})" for curator in metadata['curators'].keys() ]
            )
        except KeyError:
            log.debug("There is no curators field in metadata file")
            curators = None
            mavisp_criticals.append(MAVISpCriticalError("curators field not found in metadata file"))
        out_metadata['curators'] = curators

        for k in ['uniprot_ac', 'refseq_id', 'review_status']:
            try:
                out_metadata[k] = str(metadata[k])
            except KeyError:
                log.debug(f"There is no {k} field in metadata file")
                out_metadata[k] = None
                mavisp_criticals.append(MAVISpCriticalError(f"{k} was not found in the metadata file"))

        for k in ['ensemble_sources', 'ensemble_size_foldx', 'ensemble_size_rosetta']:
            try:
                if isinstance(metadata[k], list):
                    out_metadata[k] = ", ".join([str(value) for value in metadata[k]])
                else:
                    out_metadata[k] = None
                    mavisp_criticals.append(MAVISpCriticalError(f"{k} was not a list of values in the metadata file"))
            except KeyError:
                out_metadata[k] = None
                mavisp_criticals.append(MAVISpCriticalError(f"{k} was not found in the metadata file"))

        try:
            if not len(set( len(metadata[m]) for m in ["ensemble_size_foldx", "ensemble_size_rosetta", "ensemble_sources"])) == 1:
                mavisp_criticals.append(MAVISpCriticalError(f"the ensemble metadata must all have the same length"))

        except (KeyError, TypeError): #TypeError is raised when the Key is present in metadata, but the value is None
            pass

        for k in ['sampling_functional_dynamics', 'interfaces_functional_dynamics']:
            try:
                out_metadata[k] = str(metadata[k])
            except KeyError:
                out_metadata[k] = ""

        try:
            curators = ', '.join(
                [ f"{curator} ({', '.join(metadata['curators'][curator]['affiliation'])})" for curator in metadata['curators'].keys() ]
            )
        except KeyError:
            log.debug("There is no curators field in metadata file")
            curators = None
            mavisp_criticals.append(MAVISpCriticalError("curators field not found in metadata file"))

        return out_metadata, mavisp_criticals<|MERGE_RESOLUTION|>--- conflicted
+++ resolved
@@ -52,14 +52,9 @@
                           DeMaSk,
                           GEMME,
                           EVE,
-<<<<<<< HEAD
                           AlphaMissense,
                           EFoldMine ]
-    module_order = ['stability', 'local_interactions', 'local_interactions_DNA', 'local_interactions_homodimers', 'sas', 'efoldmine', 'cancermuts', 'ptms', 'denovo_phospho', 'long_range', 'functional_sites', 'clinvar', 'alphafold', 'demask', 'gemme', 'eve', 'alphamissense']
-=======
-                          AlphaMissense ]
-    module_order = ['cancermuts', 'stability', 'local_interactions', 'local_interactions_DNA', 'local_interactions_homodimers', 'sas', 'ptms', 'denovo_phospho', 'long_range', 'functional_sites', 'clinvar', 'alphafold', 'demask', 'gemme', 'eve', 'alphamissense']
->>>>>>> 19781194
+    module_order = ['cancermuts', 'stability', 'efoldmine', 'local_interactions', 'local_interactions_DNA', 'local_interactions_homodimers', 'sas', 'ptms', 'denovo_phospho', 'long_range', 'functional_sites', 'clinvar', 'alphafold', 'demask', 'gemme', 'eve', 'alphamissense']
     supported_metadata = ['uniprot_ac', 'refseq_id', 'review_status', 'curators']
     index_cols = ['system', 'uniprot_ac', 'refseq_id', 'review_status', 'curators']
     index_col_labels = {'system' : "Protein",
