--- conflicted
+++ resolved
@@ -432,11 +432,6 @@
             raise MAVISpMultipleError(warning=warnings,
                                       critical=[MAVISpCriticalError(this_error)])
 
-<<<<<<< HEAD
-        clinvar_found['clinvar_code'] = clinvar_found['clinvar_code'].astype(str)
-        clinvar_found = clinvar_found.groupby('variant_name').agg(lambda x: ", ".join(list(x)))[['clinvar_code', 'interpretation']]
-        self.data = clinvar_found.rename({'clinvar_code'   : 'Clinvar Variation ID',
-=======
         if 'clinvar_code' in clinvar_found.columns:
             warnings.append(MAVISpWarningError(f"the input file has the old style clinvar_code column"))
             id_col = 'clinvar_code'
@@ -451,7 +446,6 @@
         clinvar_found[id_col] = clinvar_found[id_col].astype(str)
         clinvar_found = clinvar_found.groupby('variant_name').agg(lambda x: ", ".join(list(x)))[[id_col, 'interpretation']]
         self.data = clinvar_found.rename({ id_col          : 'Clinvar Variation ID',
->>>>>>> a7027c8e
                                           'interpretation' : 'ClinVar interpretation'}, axis=1)
 
         if len(warnings) > 0:
